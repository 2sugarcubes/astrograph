[package]
name = "astrolabe"
version = "0.1.0"
edition = "2021"
license = "LGPL-3.0-or-later"
description = "A library dedicated to provinding astronomical predictions of non-chaotic and deterministic bodies."
readme = "README.md"
repository = "https://github.com/2sugarcubes/astrolabe"
keywords = ["astronomy", "physics", "mathmatics"]
categories = ["aerospace::simulation", "mathmatics", "science", "simulation"]

[dependencies]
assert_float_eq = "1.1.3"
coordinates = "0.3.1"
quaternion = "1.0.0"
dyn-clone = "1.0.17"
<<<<<<< HEAD
svg = "0.18.0"
derive_builder = "0.20.2"
=======
xorshift = "0.1.3"
>>>>>>> 3dea259c

[dev-dependencies]
assert_float_eq = "1.1.3"<|MERGE_RESOLUTION|>--- conflicted
+++ resolved
@@ -14,12 +14,9 @@
 coordinates = "0.3.1"
 quaternion = "1.0.0"
 dyn-clone = "1.0.17"
-<<<<<<< HEAD
 svg = "0.18.0"
 derive_builder = "0.20.2"
-=======
 xorshift = "0.1.3"
->>>>>>> 3dea259c
 
 [dev-dependencies]
 assert_float_eq = "1.1.3"