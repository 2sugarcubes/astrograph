--- conflicted
+++ resolved
@@ -53,17 +53,13 @@
                 let observations = observatory.observe(time as Float);
                 for output in &self.outputs {
                     // Write the observations to file, recovering on errors
-<<<<<<< HEAD
+                    // HACK: Should remove this match statement and return an error on writing
                     match output.write_observations(
                         &observations,
                         &observatory.get_name(),
                         time,
                         &self.output_file_root,
                     ) {
-=======
-                    // HACK: Should remove this match statement and return an error on writing
-                    match output.write_observations_to_file(&observations, &path) {
->>>>>>> 70608ecf
                         Ok(()) => println!(
                             "File {} was written successfully",
                             &path.to_str().unwrap_or("[could not display path]")
